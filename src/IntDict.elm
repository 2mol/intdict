--- conflicted
+++ resolved
@@ -163,7 +163,7 @@
 
 Find the highest bit not set in
 
-  diff = x `xor` y -- 0b011001 `xor` 0b011010 = 0b000011
+    diff = x `xor` y -- 0b011001 `xor` 0b011010 = 0b000011
 
 -}
 lcp : Int -> Int -> KeyPrefix
@@ -463,7 +463,7 @@
 
 
 {-| Keep a key-value pair when its key appears in the second dictionary.
-Preference is given to values in the first dictionary. -}
+-}
 intersect : IntDict a -> IntDict b -> IntDict a
 intersect l r =
   case (l, r) of
@@ -490,13 +490,8 @@
 
 
 {-| Keep a key-value pair when its key does not appear in the second dictionary.
-<<<<<<< HEAD
--}
-diff : IntDict v -> IntDict v -> IntDict v
-=======
-Preference is given to the first dictionary. -}
+-}
 diff : IntDict a -> IntDict b -> IntDict a
->>>>>>> f3c5febc
 diff l r =
   case (l, r) of
     (Empty, _) -> Empty
@@ -524,7 +519,7 @@
   1. Only in the left dictionary.
   2. In both dictionaries.
   3. Only in the right dictionary.
-  
+
 You then traverse all the keys from lowest to highest, building up whatever
 you want.
 
